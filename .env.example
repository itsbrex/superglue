<<<<<<< HEAD
# Port for the superglue graohql server
=======
# Port for the superglue graphql server
>>>>>>> d2d3a6f3
GRAPHQL_PORT=3000
# Port to the superglue rest api (must be different than the graphql port)
API_PORT=3002

# Endpoint for the graphql api (used so the web dashboard knows where to find the server)
GRAPHQL_ENDPOINT=http://localhost:3000
# Endpoint for the rest api (not used at the moment)
API_ENDPOINT=http://localhost:3002

# Port for the web dashboard 
WEB_PORT=3001
# Authentication token for API access
AUTH_TOKEN=your-secret-token

# Datastore type (redis or memory or file)
DATASTORE_TYPE=file

# if file, the path to the datastore directory
# if not given or existing, the datastore will be created in the current directory
STORAGE_DIR=/data

# AI Provider - OPENAI, GEMINI or ANTHROPIC
# best performance / price ratio right now is GEMINI with gemini-2.5-flash
LLM_PROVIDER=GEMINI

# If GEMINI: Your Google API key
# You can get one here : https://aistudio.google.com/app/apikey
GEMINI_API_KEY=XXXXXXX
# Gemini model to use. We recommend gemini-2.5-flash
GEMINI_MODEL=gemini-2.5-flash

# If OPENAI: Your OpenAI API key
# You can get one here : https://platform.openai.com/api-keys
OPENAI_API_KEY=sk-proj-XXXXXXXX
# OpenAI model to use. Use gpt-4.1 for best results.
OPENAI_MODEL=gpt-4.1
# Optional: Set a custom OpenAI API URL (for self-hosted models or providers like fireworks.ai)
# for fireworks, use https://api.fireworks.ai/inference/v1
OPENAI_BASE_URL=https://api.openai.com/v1

# if ANTHROPIC: Your API KEY
# You can get one here: https://docs.anthropic.com/en/api/admin-api/apikeys/get-api-key
ANTHROPIC_API_KEY=sk-ant-XXXXXXX
# anthropic model to use
ANTHROPIC_MODEL=claude-sonnet-4-20250514

# Disable the welcome/onboarding screen for development
NEXT_PUBLIC_DISABLE_WELCOME_SCREEN=false

# Used to encrypt credentials at rest - use a strong key and don't lose it, there is no recovery option
MASTER_ENCRYPTION_KEY=your-32-byte-encryption-key


# If POSTGRES: Database connection settings
POSTGRES_HOST=localhost
POSTGRES_PORT=5432
POSTGRES_USERNAME=superglue
POSTGRES_PASSWORD=your-secure-password
POSTGRES_DB=superglue<|MERGE_RESOLUTION|>--- conflicted
+++ resolved
@@ -1,8 +1,4 @@
-<<<<<<< HEAD
-# Port for the superglue graohql server
-=======
 # Port for the superglue graphql server
->>>>>>> d2d3a6f3
 GRAPHQL_PORT=3000
 # Port to the superglue rest api (must be different than the graphql port)
 API_PORT=3002
