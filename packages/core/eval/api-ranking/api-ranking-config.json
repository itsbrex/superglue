--- conflicted
+++ resolved
@@ -403,20 +403,6 @@
             ],
             "payload": {}
         },
-<<<<<<< HEAD
-        "monday-sprint-analysis": {
-            "id": "monday-sprint-analysis",
-            "name": "Monday.com Sprint Analysis",
-            "instruction": "Retrieve all tasks that are part of the sprint board specified in the payload input. Calculate the total number of tasks belonging to each status. Return the results as a JSON object with the following structure: { \"completed\": xxx, \"in_progress\": xxx, \"ready_to_start\": xxx }",
-            "integrationIds": [
-                "monday"
-            ],
-            "payload": {
-                "sprint_board_name": "TestSprint"
-            }
-        },
-=======
->>>>>>> 0a361488
         "square-customer-directory": {
             "id": "square-customer-directory",
             "name": "Square Customer Directory Export",
