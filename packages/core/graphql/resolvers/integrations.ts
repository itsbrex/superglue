import { Integration } from '@superglue/client';
import { findMatchingIntegration, integrations } from "@superglue/shared";
import { generateUniqueId } from '@superglue/shared/utils';
import { GraphQLResolveInfo } from "graphql";
import { IntegrationSelector } from '../../integrations/integration-selector.js';
import { Documentation } from '../../utils/documentation.js';
import { logMessage } from '../../utils/logs.js';
import { composeUrl } from '../../utils/tools.js';
import { Context, Metadata } from '../types.js';

function resolveField<T>(newValue: T | null | undefined, oldValue: T | undefined, defaultValue?: T): T | undefined {
  if (newValue === null) return undefined;
  if (newValue !== undefined) return newValue;
  if (oldValue !== undefined) return oldValue;
  return defaultValue;
}

function shouldTriggerDocFetch(input: Integration, oldIntegration?: Integration): boolean {
  // If a doc fetch is already in progress, never trigger a new one
  if (oldIntegration?.documentationPending === true) return false;

  // If there's no documentation URL, no need to trigger
  if (!input.documentationUrl || !input.documentationUrl.trim()) return false;

  // If documentationUrl is a file:// URL, no need to trigger
  if (input.documentationUrl.startsWith('file://')) return false;

  // Special case: Manual refresh - if input explicitly sets documentationPending to true
  if (input.documentationPending === true) return true;

  // Trigger a fetch if:
  // 1. This is a new integration (no old integration exists)
  if (!oldIntegration) return true;

  // 2. The documentation URL has changed
  if (input.documentationUrl !== oldIntegration.documentationUrl) return true;

  // 3. The URL host/path has changed (affects API endpoint discovery)
  if (input.urlHost !== oldIntegration.urlHost) return true;
  if (input.urlPath !== oldIntegration.urlPath) return true;
  // Otherwise, don't trigger a new fetch
  return false;
}

export const listIntegrationsResolver = async (
  _: any,
  { limit = 10, offset = 0 }: { limit?: number; offset?: number },
  context: Context,
  info: GraphQLResolveInfo
) => {
  try {
    const result = await context.datastore.listIntegrations(limit, offset, false, context.orgId);
    return {
      items: result.items,
      total: result.total,
    };
  } catch (error) {
    logMessage('error', `Error listing integrations: ${String(error)}`, { orgId: context.orgId });
    throw error;
  }
};

export const getIntegrationResolver = async (
  _: any,
  { id }: { id: string },
  context: Context,
  info: GraphQLResolveInfo
) => {
  if (!id) throw new Error("id is required");
  try {
    const integration = await context.datastore.getIntegration(id, false, context.orgId);
    return integration;
  } catch (error) {
    logMessage('error', `Error getting integration with id ${id}: ${String(error)}`, { orgId: context.orgId });
    throw error;
  }
};

export const upsertIntegrationResolver = async (
  _: any,
  { input, mode = 'UPSERT' }: { input: Integration, mode?: 'CREATE' | 'UPDATE' | 'UPSERT' },
  context: Context,
  info: GraphQLResolveInfo
) => {
  if (!input.id) {
    throw new Error("id is required");
  }
  try {
    const now = new Date();
<<<<<<< HEAD
    const oldIntegration = await context.datastore.getIntegration(input.id, false, context.orgId);
    
=======

>>>>>>> 24081a51
    if (mode === 'CREATE') {
      const existingIntegration = await context.datastore.getIntegration(input.id, context.orgId);
      if (existingIntegration) {
        // ID already exists, generate a unique one
        input.id = await generateUniqueId({
          baseId: input.id,
          exists: async (id) => !!(await context.datastore.getIntegration(id, false, context.orgId))
        });
      }
      input = enrichWithTemplate(input);
    }
    const oldIntegration = await context.datastore.getIntegration(input.id, context.orgId);

    if (mode === 'UPDATE' && !oldIntegration) {
      throw new Error(`Integration with ID '${input.id}' not found.`);
    }

    const shouldFetchDoc = shouldTriggerDocFetch(input, oldIntegration);

    if (shouldFetchDoc) {
      // Fire-and-forget async doc fetch
      (async () => {
        try {
          // do this again since the frontend might not send everything. we need to fix this later.
          input = enrichWithTemplate(input);
          logMessage('info', `Starting async documentation fetch for integration ${input.id}`, { orgId: context.orgId });
          const docFetcher = new Documentation(
            {
              urlHost: input.urlHost,
              urlPath: input.urlPath,
              documentationUrl: input.documentationUrl,
              openApiUrl: input.openApiUrl,
            },
            input.credentials || {},
            { orgId: context.orgId }
          );
          const docString = await docFetcher.fetchAndProcess();
          const openApiSchema = await docFetcher.fetchOpenApiDocumentation();
          // Check if integration still exists before upserting
          const stillExists = await context.datastore.getIntegration(input.id, false, context.orgId);
          if (!stillExists) {
            logMessage('warn', `Integration ${input.id} was deleted while fetching documentation. Skipping upsert.`, { orgId: context.orgId });
            return;
          }
          await context.datastore.upsertIntegration(input.id, {
            ...input,
            documentation: docString,
            documentationPending: false,
            openApiSchema: openApiSchema,
            specificInstructions: input.specificInstructions?.trim() || oldIntegration?.specificInstructions || '',
            createdAt: oldIntegration?.createdAt || now,
            updatedAt: new Date(),
          }, context.orgId);
          logMessage('info', `Completed documentation fetch for integration ${input.id}`, { orgId: context.orgId });
        } catch (err) {
          logMessage('error', `Documentation fetch failed for integration ${input.id}: ${String(err)}`, { orgId: context.orgId });
          // Reset documentationPending to false on failure to prevent corrupted state
          try {
            const stillExists = await context.datastore.getIntegration(input.id, false, context.orgId);
            if (stillExists) {
              await context.datastore.upsertIntegration(input.id, {
                ...input,
                documentationPending: false,
                specificInstructions: input.specificInstructions?.trim() || oldIntegration?.specificInstructions || '',
                createdAt: oldIntegration?.createdAt || now,
                updatedAt: new Date(),
              }, context.orgId);
              logMessage('info', `Reset documentationPending to false for integration ${input.id} after fetch failure`, { orgId: context.orgId });
            }
          } catch (resetError) {
            logMessage('error', `Failed to reset documentationPending for integration ${input.id}: ${String(resetError)}`, { orgId: context.orgId });
          }
        }
      })();
    }
    const integration = {
      id: input.id,
      name: resolveField(input.name, oldIntegration?.name, ''),
      urlHost: resolveField(input.urlHost, oldIntegration?.urlHost, ''),
      urlPath: resolveField(input.urlPath, oldIntegration?.urlPath, ''),
      documentationUrl: resolveField(input.documentationUrl, oldIntegration?.documentationUrl, ''),
      documentation: resolveField(input.documentation, oldIntegration?.documentation, ''),
      openApiUrl: resolveField(input.openApiUrl, oldIntegration?.openApiUrl, ''),
      openApiSchema: resolveField(input.openApiSchema, oldIntegration?.openApiSchema, ''),
      // If we're starting a new fetch, set pending to true
      // If we're not starting a new fetch, preserve the existing pending state
      documentationPending: shouldFetchDoc ? true : (oldIntegration?.documentationPending || false),
      credentials: resolveField(input.credentials, oldIntegration?.credentials, {}),
      specificInstructions: resolveField(input.specificInstructions?.trim(), oldIntegration?.specificInstructions, ''),
      createdAt: oldIntegration?.createdAt || now,
      updatedAt: now
    };
    return await context.datastore.upsertIntegration(input.id, integration, context.orgId);
  } catch (error) {
    logMessage('error', `Error upserting integration with id ${input.id}: ${String(error)}`, { orgId: context.orgId });
    throw error;
  }
};

export const deleteIntegrationResolver = async (
  _: any,
  { id }: { id: string },
  context: Context,
  info: GraphQLResolveInfo
) => {
  if (!id) throw new Error("id is required");
  try {
    return await context.datastore.deleteIntegration(id, context.orgId);
  } catch (error) {
    logMessage('error', `Error deleting integration: ${String(error)}`, { orgId: context.orgId });
    throw error;
  }
};

export const findRelevantIntegrationsResolver = async (
  _: any,
  { instruction }: { instruction?: string },
  context: Context,
  info: GraphQLResolveInfo
) => {
  const logInstruction = instruction ? `instruction: ${instruction}` : 'no instruction (returning all integrations)';
  logMessage('info', `Finding relevant integrations for ${logInstruction}`, { orgId: context.orgId });

  try {
    const metadata: Metadata = { orgId: context.orgId, runId: crypto.randomUUID() };
    const allIntegrations = await context.datastore.listIntegrations(1000, 0, false, context.orgId);

    const selector = new IntegrationSelector(metadata);
    return await selector.select(instruction, allIntegrations.items || []);
  } catch (error) {
    logMessage('error', `Error finding relevant integrations: ${String(error)}`, { orgId: context.orgId });
    return [];
  }
};

function enrichWithTemplate(input: Integration): Integration {
  const matchingTemplate = integrations[String(input.name || input.id).toLowerCase()] ||
    findMatchingIntegration(composeUrl(input.urlHost, input.urlPath))?.integration;

  if (!matchingTemplate) {
    return input;
  }

  return {
    openApiUrl: matchingTemplate.openApiUrl,
    openApiSchema: matchingTemplate.openApiSchema,
    documentationUrl: matchingTemplate.docsUrl,
    urlHost: matchingTemplate.apiUrl,
    ...input,
  } as Integration;
}<|MERGE_RESOLUTION|>--- conflicted
+++ resolved
@@ -87,12 +87,6 @@
   }
   try {
     const now = new Date();
-<<<<<<< HEAD
-    const oldIntegration = await context.datastore.getIntegration(input.id, false, context.orgId);
-    
-=======
-
->>>>>>> 24081a51
     if (mode === 'CREATE') {
       const existingIntegration = await context.datastore.getIntegration(input.id, context.orgId);
       if (existingIntegration) {
