// Removed #!/usr/bin/env node - this is now a module
import { McpServer } from "@modelcontextprotocol/sdk/server/mcp.js";
import { StreamableHTTPServerTransport } from "@modelcontextprotocol/sdk/server/streamableHttp.js";
import {
  CallToolResult,
  isInitializeRequest
} from "@modelcontextprotocol/sdk/types.js";
import { SuperglueClient, Workflow, WorkflowResult } from '@superglue/client';
import { LogEntry } from "@superglue/shared";
import { randomUUID } from 'crypto';
import { Request, Response } from 'express';
import { jsonSchemaToZod } from 'json-schema-to-zod';
import { z } from 'zod';
import { validateToken } from '../auth/auth.js';
import { logEmitter } from '../utils/logs.js';
<<<<<<< HEAD
import { getSDKCode } from '@superglue/shared/templates';
=======
import { SystemDefinition } from "../workflow/workflow-builder.js";
>>>>>>> c2fc9ca4

// Enums
export const CacheModeEnum = z.enum(["ENABLED", "READONLY", "WRITEONLY", "DISABLED"]);
export const HttpMethodEnum = z.enum(["GET", "POST", "PUT", "DELETE", "PATCH", "HEAD", "OPTIONS"]);
export const AuthTypeEnum = z.enum(["NONE", "HEADER", "QUERY_PARAM", "OAUTH2"]);
export const PaginationTypeEnum = z.enum(["OFFSET_BASED", "PAGE_BASED", "CURSOR_BASED", "DISABLED"]);

// Common Input Types
export const RequestOptionsSchema = z.object({
  cacheMode: CacheModeEnum.optional().describe("Controls how caching is handled for this request"),
  timeout: z.number().int().optional().describe("Request timeout in milliseconds"),
  retries: z.number().int().optional().describe("Number of retry attempts on failure"),
  retryDelay: z.number().int().optional().describe("Delay between retries in milliseconds"),
  webhookUrl: z.string().optional().describe("Optional webhook URL for async notifications"),
}).optional();

export const PaginationInputSchema = z.object({
  type: PaginationTypeEnum.describe("The pagination strategy to use"),
  pageSize: z.string().optional().describe("Number of items per page"),
  cursorPath: z.string().optional().describe("JSONPath to the cursor field in responses (for cursor-based pagination)"),
});

// Transform-related Schemas
export const TransformInputSchemaInternal = z.object({
  id: z.string().describe("Unique identifier for the transform"),
  instruction: z.string().describe("Natural language description of the transformation"),
  responseSchema: z.any().describe("JSONSchema defining the expected output structure"),
  responseMapping: z.any().optional().describe("JSONata expression for mapping input to output"),
  version: z.string().optional().describe("Version identifier for the transform"),
});

export const TransformInputRequestSchema = z.object({
  endpoint: TransformInputSchemaInternal.optional().describe("Complete transform definition (mutually exclusive with id)"),
  id: z.string().optional().describe("Reference to existing transform by ID (mutually exclusive with endpoint)"),
}).refine(data => (data.endpoint && !data.id) || (!data.endpoint && data.id), {
  message: "Either 'endpoint' or 'id' must be provided, but not both for TransformInputRequest.",
});

export const TransformOperationInputSchema = {
  input: TransformInputRequestSchema.describe("Transform definition or reference"),
  data: z.any().describe("The JSON data to be transformed"),
  options: RequestOptionsSchema.optional().describe("Optional request configuration (caching, timeouts, etc.)")
};

// Tool-related Schemas (previously Workflow-related)
export const ApiInputSchemaInternal = {
  id: z.string().describe("Unique identifier for the API endpoint"),
  urlHost: z.string().describe("Base URL/hostname for the API including protocol. For https://, use the format: https://<<hostname>>. For postgres, use the format: postgres://<<user>>:<<password>>@<<hostname>>:<<port>>"),
  urlPath: z.string().optional().describe("Path component of the URL. For postgres, use the db name as the path."),
  instruction: z.string().describe("Natural language description of what this API does"),
  queryParams: z.any().optional().describe("JSON object containing URL query parameters"),
  method: HttpMethodEnum.optional().describe("HTTP method to use"),
  headers: z.any().optional().describe("JSON object containing HTTP headers"),
  body: z.string().optional().describe("Request body as string"),
  documentationUrl: z.string().optional().describe("URL to API documentation"),
  responseSchema: z.any().optional().describe("JSONSchema defining expected response structure"),
  responseMapping: z.any().optional().describe("JSONata expression for response transformation"),
  authentication: AuthTypeEnum.optional().describe("Authentication method required"),
  pagination: PaginationInputSchema.optional().describe("Pagination configuration if supported"),
  dataPath: z.string().optional().describe("JSONPath to extract data from response"),
  version: z.string().optional().describe("Version identifier for the API config"),
};

export const ExecutionStepInputSchemaInternal = {
  id: z.string().describe("Unique identifier for the execution step"),
  apiConfig: z.object(ApiInputSchemaInternal).describe("API configuration for this step"),
  executionMode: z.enum(["DIRECT", "LOOP"]).optional().describe("How to execute this step (DIRECT or LOOP)"),
  loopSelector: z.any().optional().describe("JSONata expression to select items for looping"),
  loopMaxIters: z.number().int().optional().describe("Maximum number of loop iterations"),
  inputMapping: z.any().optional().describe("JSONata expression to map tool data to step input"),
  responseMapping: z.any().optional().describe("JSONata expression to transform step output"),
};

export const ToolInputSchemaInternal = {
  id: z.string().describe("Unique identifier for the tool"),
  steps: z.array(z.object(ExecutionStepInputSchemaInternal)).describe("Array of execution steps that make up the tool"),
  finalTransform: z.any().optional().describe("JSONata expression to transform final tool output"),
  responseSchema: z.any().optional().describe("JSONSchema defining expected final output structure"),
  version: z.string().optional().describe("Version identifier for the tool"),
  instruction: z.string().optional().describe("Natural language description of what this tool does"),
};

export const ToolInputRequestSchema = z.object({
  tool: z.object(ToolInputSchemaInternal).optional().describe("Complete tool definition (mutually exclusive with id)"),
  id: z.string().optional().describe("Reference to existing tool by ID (mutually exclusive with tool)"),
}).refine(data => (data.tool && !data.id) || (!data.tool && data.id), {
  message: "Either 'tool' or 'id' must be provided, but not both for ToolInputRequest.",
});

export const SystemInputSchema = {
  id: z.string().describe("Unique identifier for the system"),
  urlHost: z.string().describe("Base URL/hostname for the API including protocol. For https://, use the format: https://<<hostname>>. For postgres, use the format: postgres://<<user>>:<<password>>@<<hostname>>:<<port>>"),
  urlPath: z.string().optional().describe("Path component of the URL. For postgres, use the db name as the path."),
  documentationUrl: z.string().optional().describe("URL to API documentation"),
  credentials: z.any().optional().describe("Credentials for accessing the system. MAKE SURE YOU INCLUDE ALL OF THEM BEFORE BUILDING THE CAPABILITY, OTHERWISE IT WILL FAIL."),
};

export const ListToolsInputSchema = {
  limit: z.number().int().optional().default(10).describe("Number of tools to return (default: 10)"),
  offset: z.number().int().optional().default(0).describe("Offset for pagination (default: 0)"),
};

export const GetToolInputSchema = {
  id: z.string().describe("The ID of the tool to retrieve"),
};

export const ExecuteToolInputSchema = {
  id: z.string().describe("The ID of the tool to execute"),
  payload: z.any().optional().describe("JSON payload to pass to the tool"),
  credentials: z.any().optional().describe("JSON credentials for the tool execution"),
  options: RequestOptionsSchema.optional().describe("Optional request configuration"),
};

export const BuildToolInputSchema = {
  instruction: z.string().describe("Natural language instruction for building the tool"),
  payload: z.any().optional().describe("Example JSON payload for the tool. This should be data needed to fulfill the request (e.g. a list of ids to loop over), not settings or filters. If not strictly needed, leave this empty."),
  systems: z.array(z.object(SystemInputSchema)).describe("Array of systems the tool can interact with"),
  responseSchema: z.any().optional().describe("JSONSchema for the expected response structure"),
};

export const UpsertToolInputSchema = {
  id: z.string().describe("The ID for the tool (used for creation or update)"),
  input: z.any().describe("The tool definition (JSON, conforming to Superglue's tool structure)"),
};

export const DeleteToolInputSchema = {
  id: z.string().describe("The ID of the tool to delete"),
};

export const GenerateCodeInputSchema = {
  toolId: z.string().describe("The ID of the tool to generate code for"),
  language: z.enum(["typescript", "python", "go"]).describe("Programming language for the generated code"),
};

// Add this schema near the other input schemas around line 150
export const RunInstructionInputSchema = {
  instruction: z.string().describe("Natural language instruction for the one-time execution"),
  payload: z.any().optional().describe("Example JSON payload for the execution. This should be data needed to fulfill the request (e.g. a list of ids to loop over), not settings or filters. If not strictly needed, leave this empty."),
  systems: z.array(z.object(SystemInputSchema)).describe("Array of systems the execution can interact with"),
  responseSchema: z.any().optional().describe("JSONSchema for the expected response structure"),
};

// --- Tool Definitions ---
// Map tool names to their Zod schemas and GraphQL details
// This remains largely the same, but SuperglueClient will be created with the passed graphqlEndpoint

const createClient = (apiKey: string) => {
  const endpoint = process.env.GRAPHQL_ENDPOINT;

  return new SuperglueClient({
    endpoint,
    apiKey,
  });
}

// Helper function to generate SDK code for a tool
const generateSDKCode = async (client: SuperglueClient, toolId: string) => {
  const endpoint = process.env.GRAPHQL_ENDPOINT || "https://graphql.superglue.ai";

  try {
    const tool = await client.getWorkflow(toolId);

    const generatePlaceholders = (schema: any) => {
      if (!schema || !schema.properties) return { payload: {}, credentials: {} };

      const payload: any = {};
      const credentials: any = {};

      if (schema.properties.payload && schema.properties.payload.properties) {
        Object.entries(schema.properties.payload.properties).forEach(([key, prop]: [string, any]) => {
          payload[key] = prop.type === 'string' ? `"example_${key}"` :
            prop.type === 'number' ? 123 :
              prop.type === 'boolean' ? true :
                prop.type === 'array' ? [] : {};
        });
      }

      if (schema.properties.credentials && schema.properties.credentials.properties) {
        Object.entries(schema.properties.credentials.properties).forEach(([key, prop]: [string, any]) => {
          credentials[key] = prop.type === 'string' ? `"example_${key}"` :
            prop.type === 'number' ? 123 :
              prop.type === 'boolean' ? true :
                prop.type === 'array' ? [] : {};
        });
      }

      return { payload, credentials };
    };

    const inputSchema = tool.inputSchema ?
      (typeof tool.inputSchema === 'string' ? JSON.parse(tool.inputSchema) : tool.inputSchema) :
      null;

    const { payload, credentials } = generatePlaceholders(inputSchema);

    return getSDKCode({
      apiKey: process.env.SUPERGLUE_API_KEY || 'YOUR_API_KEY',
      endpoint: endpoint,
      workflowId: toolId,
      payload,
      credentials,
    });

  } catch (error) {
    console.warn(`Failed to generate SDK code for tool ${toolId}:`, error);
    return null;
  }
};

// Add validation helpers
const validateToolExecution = (args: any) => {
  const errors: string[] = [];

  if (!args.id) {
    errors.push("Tool ID is required. Use superglue_list_available_tools to find valid IDs.");
  }

  if (args.credentials && typeof args.credentials !== 'object') {
    errors.push("Credentials must be a JSON object with key-value pairs.");
  }

  return errors;
};

const validateToolBuilding = (args: any) => {
  const errors: string[] = [];

  if (!args.instruction || args.instruction.length < 10) {
    errors.push("Instruction must be detailed (minimum 10 characters). Describe what the tool should do, what systems it connects to, and expected inputs/outputs.");
  }

  if (!args.systems || !Array.isArray(args.systems) || args.systems.length === 0) {
    errors.push("Systems array is required with at least one system configuration including credentials.");
  }

  args.systems?.forEach((system: any, index: number) => {
    if (!system.urlHost) {
      errors.push(`System ${index}: urlHost is required (e.g., 'api.example.com')`);
    }
    if (!system.credentials || Object.keys(system.credentials).length === 0) {
      errors.push(`System ${index}: credentials object is required with API keys/tokens. You can use a placeholder.`);
    }
  });

  return errors;
};

// Update execute functions with validation
export const toolDefinitions: Record<string, any> = {
  superglue_execute_tool: {
    description: `
    <use_case>
      Execute a specific Superglue tool by ID. Use this when you know the exact tool needed for a task.
    </use_case>

    <important_notes>
      - Tool ID must exist (use superglue_list_available_tools to find valid IDs)
      - CRITICAL: Include ALL required credentials in the credentials object
      - Payload structure must match the tool's expected input schema
      - Returns execution results + SDK code for integration
    </important_notes>
    `,
    inputSchema: ExecuteToolInputSchema,
    execute: async (args, request) => {
      const validationErrors = validateToolExecution(args);
      if (validationErrors.length > 0) {
        throw new Error(`Validation failed:\n${validationErrors.join('\n')}`);
      }

      const { client }: { client: SuperglueClient } = args;
      try {
        const result: WorkflowResult = await client.executeWorkflow(args);
        if (!result.success) {
          return {
            success: false,
            error: result.error || "Unknown error",
            suggestion: "Check that the tool ID exists and all required credentials are provided"
          };
        }
        await client.upsertWorkflow(result.config.id, result.config);
        return {
          ...result,
          usage_tip: "Use the superglue_get_integration_code tool to integrate this tool into your applications"
        };
      } catch (error: any) {
        return {
          success: false,
          error: error.message,
          suggestion: "Check that the tool ID exists and all required credentials are provided"
        };
      }
    },
  },

  superglue_build_new_tool: {
    description: `
    <use_case>
      Build a new integration tool from natural language instructions. Use when existing tools don't meet requirements.
    </use_case>

    <important_notes>
      - Gather ALL system credentials BEFORE building (API keys, tokens, documentation url if the system is less known)
      - Provide detailed, specific instructions
      - superglue handles pagination for you, so you don't need to worry about it
      - Tool building may take 30-60 seconds
    </important_notes>
    `,
    inputSchema: BuildToolInputSchema,
    execute: async (args: any & { client: SuperglueClient }, request) => {
      const validationErrors = validateToolBuilding(args);
      if (validationErrors.length > 0) {
        throw new Error(`Validation failed:\n${validationErrors.join('\n')}`);
      }

      const { client }: { client: SuperglueClient } = args;
      try {
        let tool = await client.buildWorkflow({
          instruction: args.instruction,
          payload: args.payload || {},
          systems: args.systems,
          responseSchema: args.responseSchema || {}
        });

        return {
          success: true,
          ...tool,
          next_steps: `Tool saved successfully. Use with execute_${tool.id} to run it or generate code with superglue_get_integration_code.`
        };
      } catch (error: any) {
        return {
          success: false,
          error: error.message,
          suggestion: "Ensure all system credentials are provided and instruction is detailed"
        };
      }
    },
  },

  superglue_get_integration_code: {
    description: `
    <use_case>
      Generate integration code for a specific tool. Use this to show users how to implement a tool in their applications.
    </use_case>

    <important_notes>
      - Generates code in TypeScript, Python, or Go
      - Includes example payload and credentials based on the tool's input schema
      - Returns ready-to-use SDK code for integration
    </important_notes>
    `,
    inputSchema: GenerateCodeInputSchema,
    execute: async (args: any & { client: SuperglueClient }, request) => {
      const { client, toolId, language } = args;

      try {
        const sdkCode = await generateSDKCode(client, toolId);

        if (!sdkCode) {
          return {
            success: false,
            error: `Failed to generate code for tool ${toolId}`,
            suggestion: "Verify the tool ID exists and is accessible"
          };
        }

        if (!['typescript', 'python', 'go'].includes(language)) {
          return {
            success: false,
            error: `Language '${language}' is not supported. Supported languages are: typescript, python, go.`,
            suggestion: "Choose a supported language."
          };
        }

        return {
          success: true,
          toolId,
          language,
          code: sdkCode[language],
          usage_tip: `Copy this ${language} code to integrate the tool into your application`
        };
      } catch (error: any) {
        return {
          success: false,
          error: error.message,
          suggestion: "Check that the tool ID exists and you have access to it"
        };
      }
    },
  },

  superglue_run_instruction: {
    description: `
    <use_case>
      Execute an instruction once without saving it as a persistent tool. Use for ad-hoc tasks that don't need to be reused.
    </use_case>

    <important_notes>
      - Builds and executes immediately without persistence
      - Requires ALL system credentials upfront  
      - Faster than build + execute workflow for one-time tasks
      - Results are returned but tool definition is discarded
    </important_notes>
    `,
    inputSchema: RunInstructionInputSchema,
    execute: async (args: any & { client: SuperglueClient }, request) => {
      const validationErrors = validateToolBuilding(args);
      if (validationErrors.length > 0) {
        throw new Error(`Validation failed:\n${validationErrors.join('\n')}`);
      }

      const { client }: { client: SuperglueClient } = args;
      try {
        // Build the tool temporarily
        const workflow = await client.buildWorkflow({
          instruction: args.instruction,
          payload: args.payload || {},
          systems: args.systems,
          responseSchema: args.responseSchema || {},
          save: false
        });
        const credentials = Object.values(args.systems as SystemDefinition[]).reduce((acc, sys) => {
          return { ...acc, ...Object.entries(sys.credentials || {}).reduce((obj, [name, value]) => ({ ...obj, [`${sys.id}_${name}`]: value }), {}) };
        }, {});

        // Execute it immediately
        const result = await client.executeWorkflow({
          workflow: workflow,
          payload: args.payload,
          credentials: credentials
        });

        // Note: We don't call upsertWorkflow here, so it's not persisted

        return {
          success: result.success,
          data: result.data,
          error: result.error,
          instruction_executed: args.instruction,
          note: "Tool was executed once and not saved. Use superglue_build_new_tool if you want to save it for reuse."
        };
      } catch (error: any) {
        return {
          success: false,
          error: error.message,
          suggestion: "Ensure all system credentials are provided and instruction is detailed"
        };
      }
    },
  },
};

// Add a new function to create dynamic tools from tools
const createDynamicTools = async (tools: Workflow[], client: SuperglueClient) => {
  const dynamicTools: Record<string, any> = {};

  for (const tool of tools) {
    let inputSchema;

    if (tool.inputSchema) {
      try {
        // Parse the schema if it's a string
        const schema = typeof tool.inputSchema === 'string'
          ? JSON.parse(tool.inputSchema)
          : tool.inputSchema;

        // Convert JSONSchema to Zod and extract the object properties
        const zodSchemaString = jsonSchemaToZod(schema);
        // Extract the object properties from the generated z.object() call
        const objectPropertiesMatch = zodSchemaString.match(/z\.object\((\{.*\})\)/s);
        if (objectPropertiesMatch) {
          const objectProperties = eval(`(${objectPropertiesMatch[1]})`);
          inputSchema = { ...objectProperties, options: RequestOptionsSchema.optional() };
        } else {
          throw new Error('Could not extract object properties from generated schema');
        }
      } catch (error) {
        console.warn(`Failed to convert inputSchema for tool ${tool.id}:`, error);
        // Fallback to flexible schema with descriptions
        inputSchema = {
          payload: z.any().optional().describe("JSON payload data for the tool"),
          credentials: z.any().optional().describe("Authentication credentials for the tool"),
          options: RequestOptionsSchema.optional().describe("Optional request configuration"),
        };
      }
    } else {
      inputSchema = {
        payload: z.any().optional().describe("JSON payload data for the tool"),
        credentials: z.any().optional().describe("Authentication credentials for the tool"),
        options: RequestOptionsSchema.optional().describe("Optional request configuration"),
      };
    }

    dynamicTools[`execute_${tool.id}`] = {
      description: tool.instruction || `Execute tool: ${tool.id}`,
      inputSchema,
      execute: async (args: any, request: any): Promise<CallToolResult> => {
        const result = await client.executeWorkflow({
          id: tool.id,
          payload: args.payload,
          credentials: args.credentials,
          options: args.options,
        });
        if (result.success) {
          await client.upsertWorkflow(result.config.id, result.config);
        }
        return {
          content: [
            {
              type: "text",
              text: JSON.stringify(result),
              mimeType: "text/plain",
            },
          ],
        } as CallToolResult;
      },
    };
  }

  return dynamicTools;
};

// Modified server creation function
export const createMcpServer = async (apiKey: string) => {
  const mcpServer = new McpServer({
    name: "superglue",
    version: "0.1.0",
    description: `
Superglue: Universal API Integration Platform

AGENT WORKFLOW:
1. DISCOVER: Use superglue_list_available_tools to see what's available
2. EXECUTE: Use superglue_execute_tool for existing tools OR superglue_build_new_tool for new integrations  
3. INTEGRATE: Use superglue_get_integration_code to show users how to implement

CAPABILITIES:
- Connect to any REST API, database, or web service
- Transform data between different formats and schemas
- Build custom tools from natural language instructions
- Generate production-ready code in TypeScript, Python, Go

BEST PRACTICES:
- Always gather ALL credentials before building tools
- Use descriptive instructions when building new tools
- Validate tool IDs exist before execution
- Provide integration code when users ask "how do I use this?"
    `,
  },
    {
      capabilities: {
        logging: {},
        tools: {}
      }
    });

  const client = createClient(apiKey);

  // Get org ID from the API key
  const authResult = await validateToken(apiKey);
  const orgId = authResult.orgId;

  // Subscribe to server logs and forward to MCP client
  const logHandler = (logEntry: LogEntry) => {
    // Only send logs that match this user's org ID
    if (logEntry.orgId === orgId || (!logEntry.orgId && !orgId)) {
      mcpServer.server.sendLoggingMessage({
        level: String(logEntry.level).toLowerCase() as any,
        data: logEntry.message,
        logger: "superglue-server"
      });
    }
  };

  // Start listening to log events
  logEmitter.on('log', logHandler);

  // Clean up log subscription when server closes
  mcpServer.server.onerror = (error) => {
    logEmitter.removeListener('log', logHandler);
  };
  mcpServer.server.onclose = () => {
    logEmitter.removeListener('log', logHandler);
  };

  // Register static tools
  for (const toolName of Object.keys(toolDefinitions)) {
    const tool = toolDefinitions[toolName];
    mcpServer.tool(
      toolName,
      tool.description,
      tool.inputSchema,
      async (args, extra) => {
        const result = await tool.execute({ ...args, client }, extra);

        if (result && result.success && ["superglue_build_new_tool"].includes(toolName)) {
          const id = `execute_${result.id}`;
          const tools = await createDynamicTools([result], client);
          const dynamicTool = tools[id];
          mcpServer.tool(
            id,
            dynamicTool.description,
            dynamicTool.inputSchema,
            dynamicTool.execute
          );
          mcpServer.sendToolListChanged();
          mcpServer.server.sendToolListChanged();
        }

        return {
          content: [
            {
              type: "text",
              text: JSON.stringify(result),
              mimeType: "text/plain",
            },
          ],
        } as CallToolResult;
      }
    );
  }

  // Register dynamic tools
  try {
    const workflows = await client.listWorkflows(100, 0);
    const dynamicTools = await createDynamicTools(workflows.items, client);
    for (const [toolName, tool] of Object.entries(dynamicTools)) {
      mcpServer.tool(
        toolName,
        tool.description,
        tool.inputSchema,
        tool.execute
      );
    }
  } catch (error) {
    console.warn('Failed to load dynamic tools:', error);
  }

  return mcpServer;
};

export const transports: { [sessionId: string]: StreamableHTTPServerTransport } = {};

export const mcpHandler = async (req: Request, res: Response) => {
  // Check for existing session ID
  const sessionId = req.headers['mcp-session-id'] as string | undefined;
  let transport: StreamableHTTPServerTransport;

  if (sessionId && transports[sessionId]) {
    // Reuse existing transport
    transport = transports[sessionId];
  } else if (!sessionId && isInitializeRequest(req.body)) {
    // New initialization request
    transport = new StreamableHTTPServerTransport({
      sessionIdGenerator: () => randomUUID(),
      onsessioninitialized: (sessionId) => {
        // Store the transport by session ID
        transports[sessionId] = transport;
      }
    });

    // Clean up transport when closed
    transport.onclose = () => {
      if (transport.sessionId) {
        delete transports[transport.sessionId];
      }
    };
    const token = (req as any).authInfo.token;
    const server = await createMcpServer(token);

    // Connect to the MCP server
    await server.connect(transport);
  } else {
    // Invalid request
    res.status(400).json({
      jsonrpc: '2.0',
      error: {
        code: -32000,
        message: 'Bad Request: No valid session ID provided',
      },
      id: null,
    });
    return;
  }

  // Handle the request
  await transport.handleRequest(req, res, req.body);
};

// Reusable handler for GET and DELETE requests
export const handleMcpSessionRequest = async (req: Request, res: Response) => {
  const sessionId = req.headers['mcp-session-id'] as string | undefined;
  if (!sessionId || !transports[sessionId]) {
    res.status(400).send('Invalid or missing session ID');
    return;
  }

  const transport = transports[sessionId];
  await transport.handleRequest(req, res);
};
<|MERGE_RESOLUTION|>--- conflicted
+++ resolved
@@ -13,11 +13,8 @@
 import { z } from 'zod';
 import { validateToken } from '../auth/auth.js';
 import { logEmitter } from '../utils/logs.js';
-<<<<<<< HEAD
 import { getSDKCode } from '@superglue/shared/templates';
-=======
 import { SystemDefinition } from "../workflow/workflow-builder.js";
->>>>>>> c2fc9ca4
 
 // Enums
 export const CacheModeEnum = z.enum(["ENABLED", "READONLY", "WRITEONLY", "DISABLED"]);
