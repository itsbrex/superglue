--- conflicted
+++ resolved
@@ -1,6 +1,6 @@
 import axios from "axios";
+import { getIntrospectionQuery } from "graphql";
 import { NodeHtmlMarkdown } from "node-html-markdown";
-import { getIntrospectionQuery } from "graphql";
 
 export async function getDocumentation(documentationUrl: string, headers: Record<string, string>, queryParams: Record<string, string>): Promise<string> {
     if(!documentationUrl) {
@@ -14,12 +14,8 @@
     try {
       const response = await axios.get(documentationUrl);
       const docData = response.data;
-<<<<<<< HEAD
 
       if (String(docData).toLowerCase().slice(0, 200).includes("<html")) {
-=======
-      if (String(docData).toLowerCase().slice(0, 100).includes("<html")) {
->>>>>>> b253e5d4
         documentation = NodeHtmlMarkdown.translate(docData);
       }
       if(!documentation && docData) {
