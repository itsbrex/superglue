--- conflicted
+++ resolved
@@ -7,11 +7,8 @@
 import * as yaml from 'js-yaml';
 import { server_defaults } from '../default.js';
 import { LanguageModel } from '../llm/llm.js';
-<<<<<<< HEAD
 import { parseJSON } from "./json-parser.js";
-=======
 import { getSharedHtmlMarkdownPool } from './html-markdown-pool.js';
->>>>>>> 18375bc5
 import { logMessage } from "./logs.js";
 import { callPostgres } from './postgres.js';
 import { composeUrl } from "./tools.js";
@@ -116,12 +113,7 @@
         const trimmedData = data.trim();
 
         try {
-<<<<<<< HEAD
           const parsed = parseJSON(trimmedData);
-          // Check for OpenAPI links in parsed JSON
-=======
-          const parsed = JSON.parse(trimmedData);
->>>>>>> 18375bc5
           const openApiUrls = this.extractOpenApiUrls(parsed);
           if (openApiUrls.length > 0) {
             logMessage('debug', `Found ${openApiUrls.length} OpenAPI specification links in response`, this.metadata);
