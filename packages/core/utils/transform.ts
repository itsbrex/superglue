--- conflicted
+++ resolved
@@ -10,24 +10,13 @@
 export async function executeTransform(args: {
   datastore: DataStore,
   fromCache: boolean,
-<<<<<<< HEAD
   input: TransformInputRequest,
-=======
-  isSelfHealing: boolean,
-  input: TransformConfig,
->>>>>>> 02994bd3
   data: any,
   options?: RequestOptions,
   metadata: Metadata
-<<<<<<< HEAD
 }): Promise<{ data?: any; config?: TransformConfig }> {
   const { datastore, fromCache, input, data, metadata, options } = args;
   let currentConfig = input.endpoint;
-
-=======
-): Promise<TransformConfig | null> {
-  // Check if the transform config is cached
->>>>>>> 02994bd3
   if (fromCache && datastore) {
     const cached = await datastore.getTransformConfig(input.id || input.endpoint.id, metadata.orgId);
     if (cached) {
@@ -65,19 +54,11 @@
       instruction = `${instruction}\n\nThe previous error was: ${transformError} for the following mapping: ${currentConfig.responseMapping}`;
     }
 
-<<<<<<< HEAD
     // if the transform is not self healing and there is an existing mapping, throw an error
     // if there is no mapping that means that the config is being generated for the first time and should generate regardless
     if (currentConfig.responseMapping && !isSelfHealing(options)) {
       throw new Error(transformError);
     }
-=======
-  if (lastError && input.responseMapping && !isSelfHealing) {
-    throw new Error(lastError);
-  }
-  // Generate the response mapping
-  const mapping = await generateTransformCode(input.responseSchema, data, input.instruction, metadata);
->>>>>>> 02994bd3
 
     const result = await generateTransformCode(
       currentConfig.responseSchema,
