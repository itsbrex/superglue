'use client'

import React from 'react';
import { useRouter, useParams } from 'next/navigation';
import { ExternalLink } from 'lucide-react';
import { Button } from "@/src/components/ui/button";
import {
  Accordion,
  AccordionContent,
  AccordionItem,
  AccordionTrigger,
} from "@/src/components/ui/accordion";
import { composeUrl } from '@/src/lib/utils';
import { ApiConfig } from '@superglue/shared';
<<<<<<< HEAD
import { useConfig } from '../../config-context';
import { SuperglueClient } from '@superglue/client';
=======
import { useConfig } from '@/src/app/config-context';
import { SuperglueClient } from '@superglue/superglue';
>>>>>>> ea2d0592

const ApiConfigDetail = ({ id, onClose }: { id?: string; onClose?: () => void }) => {
  const router = useRouter();
  const params = useParams();
  id = id ?? params.id as string;
  const [config, setConfig] = React.useState<ApiConfig | null>(null);
  const [loading, setLoading] = React.useState(true);
  const [error, setError] = React.useState<string | null>(null);
  const superglueConfig = useConfig();

  React.useEffect(() => {
    if (id) {
      const fetchConfig = async () => {
        try {
          setLoading(true);
          const superglueClient = new SuperglueClient({
            endpoint: superglueConfig.superglueEndpoint,
            apiKey: superglueConfig.superglueApiKey
          })      
          const apiConfigs = await superglueClient.listApis();
          const foundConfig = apiConfigs.items.find((c: ApiConfig) => c.id === id);
          if (!foundConfig) {
            throw new Error('Configuration not found');
          }
          const transformedConfig = {
            ...foundConfig,
            headers: foundConfig.headers,
            createdAt: foundConfig.createdAt || new Date().toISOString(),
            updatedAt: foundConfig.updatedAt || new Date().toISOString(),
          };
          
          setConfig(transformedConfig as ApiConfig);
        } catch (error) {
          console.error('Error fetching config:', error);
          setError(error instanceof Error ? error.message : 'An error occurred');
        } finally {
          setLoading(false);
        }
      };

      fetchConfig();
    }
  }, [id]);

  if (loading) {
    return (
      <div className="flex items-center justify-center h-48">
        <div className="animate-spin rounded-full h-8 w-8 border-b-2 border-gray-900"></div>
      </div>
    );
  }

  if (error || !config) {
    return (
      <div className="flex flex-col items-center justify-center h-48">
        <p className="text-red-500 mb-4">{error || 'Configuration not found'}</p>
        <Button variant="outline" onClick={onClose}>
          Close
        </Button>
      </div>
    );
  }

  return (
    <div className="h-full">
      <div className="p-6 space-y-6">
        <div className="flex justify-between items-start">
          <div>
            <h2 className="text-xl font-semibold mb-2">API Configuration Details</h2>
            <p className="text-sm text-gray-500">ID: {config.id}</p>
          </div>
          <Button variant="outline" onClick={() => router.push(`/configs/${config.id}/edit`)}>
            Edit
          </Button>
        </div>

        <div className="space-y-6">
          <div>
            <h3 className="text-base font-semibold mb-4">Basic Information</h3>
            <dl className="space-y-4">
              <div>
                <dt className="font-medium text-gray-500">URL</dt>
                <dd className="mt-1">{composeUrl(config.urlHost, config.urlPath)}</dd>
              </div>
              <div>
                <dt className="font-medium text-gray-500">Method</dt>
                <dd className="mt-1">{config.method}</dd>
              </div>
              <div>
                <dt className="font-medium text-gray-500">Instruction</dt>
                <dd className="mt-1">{config.instruction}</dd>
              </div>
            </dl>
          </div>

          <Accordion type="single" collapsible className="w-full">
            <AccordionItem value="authentication">
              <AccordionTrigger>Authentication</AccordionTrigger>
              <AccordionContent>
                <dl className="grid grid-cols-2 gap-4">
                  <div>
                    <dt className="font-medium text-gray-500">Type</dt>
                    <dd className="mt-1">{config.authentication || 'None'}</dd>
                  </div>
                </dl>
              </AccordionContent>
            </AccordionItem>

            <AccordionItem value="request">
              <AccordionTrigger>Request Details</AccordionTrigger>
              <AccordionContent>
                <dl className="grid grid-cols-2 gap-4">
                  <div className="col-span-2">
                    <dt className="font-medium text-gray-500">Headers</dt>
                    <dd className="mt-1">
                      {config.headers?.length ? (
                        <pre className="bg-gray-900 p-2 rounded">
                          {JSON.stringify(config.headers ?? {}, null, 2)}
                        </pre>
                      ) : (
                        'No headers specified'
                      )}
                    </dd>
                  </div>
                  <div className="col-span-2">
                    <dt className="font-medium text-gray-500">Query Parameters</dt>
                    <dd className="mt-1">
                      <pre className="bg-gray-900 p-2 rounded">
                        {JSON.stringify(config.queryParams, null, 2)}
                      </pre>
                    </dd>
                  </div>
                  {config.body && (
                    <div className="col-span-2">
                      <dt className="font-medium text-gray-500">Request Body</dt>
                      <dd className="mt-1">
                        <pre className="bg-gray-900 p-2 rounded">{config.body}</pre>
                      </dd>
                    </div>
                  )}
                </dl>
              </AccordionContent>
            </AccordionItem>

            <AccordionItem value="response">
              <AccordionTrigger>Response Configuration</AccordionTrigger>
              <AccordionContent>
                <dl className="grid grid-cols-2 gap-4">
                  <div className="col-span-2">
                    <dt className="font-medium text-gray-500">Response Schema</dt>
                    <dd className="mt-1">
                      <pre className="bg-gray-900 p-2 rounded">
                        {JSON.stringify(config.responseSchema, null, 2)}
                      </pre>
                    </dd>
                  </div>
                  <div className="col-span-2">
                    <dt className="font-medium text-gray-500">Response Mapping</dt>
                    <dd className="mt-1">
                      <pre className="bg-gray-900 p-2 rounded">
                        {config.responseMapping}
                      </pre>
                    </dd>
                  </div>
                </dl>
              </AccordionContent>
            </AccordionItem>

            <AccordionItem value="pagination">
              <AccordionTrigger>Pagination</AccordionTrigger>
              <AccordionContent>
                <dl className="grid grid-cols-2 gap-4">
                  <div>
                    <dt className="font-medium text-gray-500">Type</dt>
                    <dd className="mt-1">{config.pagination?.type || 'Disabled'}</dd>
                  </div>
                  <div>
                    <dt className="font-medium text-gray-500">Page Size</dt>
                    <dd className="mt-1">{config.pagination?.pageSize || 'N/A'}</dd>
                  </div>
                </dl>
              </AccordionContent>
            </AccordionItem>
          </Accordion>

          {config.documentationUrl && (
            <div>
              <h3 className="text-base font-semibold mb-4">Documentation</h3>
              <a
                href={config.documentationUrl}
                target="_blank"
                rel="noopener noreferrer"
                className="text-blue-500 hover:underline flex items-center"
              >
                View Documentation
                <ExternalLink className="ml-2 h-4 w-4" />
              </a>
            </div>
          )}
        </div>
      </div>
    </div>
  );
};

export default ApiConfigDetail;<|MERGE_RESOLUTION|>--- conflicted
+++ resolved
@@ -12,13 +12,8 @@
 } from "@/src/components/ui/accordion";
 import { composeUrl } from '@/src/lib/utils';
 import { ApiConfig } from '@superglue/shared';
-<<<<<<< HEAD
-import { useConfig } from '../../config-context';
+import { useConfig } from '@/src/app/config-context';
 import { SuperglueClient } from '@superglue/client';
-=======
-import { useConfig } from '@/src/app/config-context';
-import { SuperglueClient } from '@superglue/superglue';
->>>>>>> ea2d0592
 
 const ApiConfigDetail = ({ id, onClose }: { id?: string; onClose?: () => void }) => {
   const router = useRouter();
